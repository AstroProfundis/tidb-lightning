#!/bin/sh
#
# Copyright 2019 PingCAP, Inc.
#
# Licensed under the Apache License, Version 2.0 (the "License");
# you may not use this file except in compliance with the License.
# You may obtain a copy of the License at
#
#     http://www.apache.org/licenses/LICENSE-2.0
#
# Unless required by applicable law or agreed to in writing, software
# distributed under the License is distributed on an "AS IS" BASIS,
# See the License for the specific language governing permissions and
# limitations under the License.

set -eux

do_run_lightning() {
    run_lightning --backend $1 --enable-checkpoint=1 --log-file "$TEST_DIR/lightning-checkpoint-engines.log" --config "tests/$TEST_NAME/$2.toml"
}

for BACKEND in importer local; do
<<<<<<< HEAD

# First, verify that a normal operation is fine.

rm -f "$TEST_DIR/lightning-checkpoint-engines.log"
rm -f "/tmp/tidb_lightning_checkpoint.pb"
run_sql 'DROP DATABASE IF EXISTS cpeng;'
export GO_FAILPOINTS=""

do_run_lightning $BACKEND config

# Check that we have indeed opened 6 engines (index + data engine)
DATA_ENGINE_COUNT=4
INDEX_ENGINE_COUNT=2
ENGINE_COUNT=6
OPEN_ENGINES_COUNT=$(grep 'open engine' "$TEST_DIR/lightning-checkpoint-engines.log" | wc -l)
echo "Number of open engines: $OPEN_ENGINES_COUNT"
[ "$OPEN_ENGINES_COUNT" -eq $ENGINE_COUNT ]

# Check that everything is correctly imported
run_sql 'SELECT count(*), sum(c) FROM cpeng.a'
check_contains 'count(*): 4'
check_contains 'sum(c): 10'

run_sql 'SELECT count(*), sum(c) FROM cpeng.b'
check_contains 'count(*): 4'
check_contains 'sum(c): 46'

# Now, verify it works with checkpoints as well.

run_sql 'DROP DATABASE cpeng;'
rm -f "/tmp/tidb_lightning_checkpoint.pb"

# Data engine part
export GO_FAILPOINTS='github.com/pingcap/tidb-lightning/lightning/restore/SlowDownImport=sleep(500);github.com/pingcap/tidb-lightning/lightning/restore/FailIfStatusBecomes=return(120);github.com/pingcap/tidb-lightning/lightning/restore/FailIfIndexEngineImported=return(140)'
set +e
for i in $(seq "$ENGINE_COUNT"); do
    echo "******** Importing Table Now (step $i/$ENGINE_COUNT) ********"
    do_run_lightning $BACKEND config 2> /dev/null
    [ $? -ne 0 ] || exit 1
done
set -e

echo "******** Verify checkpoint no-op ********"
do_run_lightning $BACKEND config

run_sql 'SELECT count(*), sum(c) FROM cpeng.a'
check_contains 'count(*): 4'
check_contains 'sum(c): 10'

run_sql 'SELECT count(*), sum(c) FROM cpeng.b'
check_contains 'count(*): 4'
check_contains 'sum(c): 46'

# Now, try again with MySQL checkpoints

run_sql 'DROP DATABASE cpeng;'
run_sql 'DROP DATABASE IF EXISTS tidb_lightning_checkpoint;'

set +e
for i in $(seq "$ENGINE_COUNT"); do
    echo "******** Importing Table Now (step $i/$ENGINE_COUNT) ********"
    do_run_lightning $BACKEND mysql 2> /dev/null
    [ $? -ne 0 ] || exit 1
done
set -e

echo "******** Verify checkpoint no-op ********"
do_run_lightning $BACKEND mysql

run_sql 'SELECT count(*), sum(c) FROM cpeng.a'
check_contains 'count(*): 4'
check_contains 'sum(c): 10'

run_sql 'SELECT count(*), sum(c) FROM cpeng.b'
check_contains 'count(*): 4'
check_contains 'sum(c): 46'

=======
  if [ "$BACKEND" = 'local' ]; then
    check_cluster_version 4 0 0 'local backend' || continue
  fi

  # First, verify that a normal operation is fine.
  rm -f "$TEST_DIR/lightning-checkpoint-engines.log"
  rm -f "/tmp/tidb_lightning_checkpoint.pb"
  run_sql 'DROP DATABASE IF EXISTS cpeng;'
  export GO_FAILPOINTS=""

  do_run_lightning $BACKEND config

  # Check that we have indeed opened 6 engines (index + data engine)
  DATA_ENGINE_COUNT=4
  INDEX_ENGINE_COUNT=2
  ENGINE_COUNT=6
  OPEN_ENGINES_COUNT=$(grep 'open engine' "$TEST_DIR/lightning-checkpoint-engines.log" | wc -l)
  echo "Number of open engines: $OPEN_ENGINES_COUNT"
  [ "$OPEN_ENGINES_COUNT" -eq $ENGINE_COUNT ]

  # Check that everything is correctly imported
  run_sql 'SELECT count(*), sum(c) FROM cpeng.a'
  check_contains 'count(*): 4'
  check_contains 'sum(c): 10'

  run_sql 'SELECT count(*), sum(c) FROM cpeng.b'
  check_contains 'count(*): 4'
  check_contains 'sum(c): 46'

  # Now, verify it works with checkpoints as well.

  run_sql 'DROP DATABASE cpeng;'
  rm -f "/tmp/tidb_lightning_checkpoint.pb"

  # Data engine part
  export GO_FAILPOINTS='github.com/pingcap/tidb-lightning/lightning/restore/SlowDownImport=sleep(500);github.com/pingcap/tidb-lightning/lightning/restore/FailIfStatusBecomes=return(120);github.com/pingcap/tidb-lightning/lightning/restore/FailIfIndexEngineImported=return(140)'
  set +e
  for i in $(seq "$ENGINE_COUNT"); do
      echo "******** Importing Table Now (step $i/$ENGINE_COUNT) ********"
      do_run_lightning $BACKEND config 2> /dev/null
      [ $? -ne 0 ] || exit 1
  done
  set -e

  echo "******** Verify checkpoint no-op ********"
  do_run_lightning $BACKEND config

  run_sql 'SELECT count(*), sum(c) FROM cpeng.a'
  check_contains 'count(*): 4'
  check_contains 'sum(c): 10'

  run_sql 'SELECT count(*), sum(c) FROM cpeng.b'
  check_contains 'count(*): 4'
  check_contains 'sum(c): 46'

  # Now, try again with MySQL checkpoints

  run_sql 'DROP DATABASE cpeng;'
  run_sql 'DROP DATABASE IF EXISTS tidb_lightning_checkpoint;'

  set +e
  for i in $(seq "$ENGINE_COUNT"); do
      echo "******** Importing Table Now (step $i/$ENGINE_COUNT) ********"
      do_run_lightning $BACKEND mysql 2> /dev/null
      [ $? -ne 0 ] || exit 1
  done
  set -e

  echo "******** Verify checkpoint no-op ********"
  do_run_lightning $BACKEND mysql

  run_sql 'SELECT count(*), sum(c) FROM cpeng.a'
  check_contains 'count(*): 4'
  check_contains 'sum(c): 10'

  run_sql 'SELECT count(*), sum(c) FROM cpeng.b'
  check_contains 'count(*): 4'
  check_contains 'sum(c): 46'
>>>>>>> 4af19d5d
done<|MERGE_RESOLUTION|>--- conflicted
+++ resolved
@@ -20,85 +20,6 @@
 }
 
 for BACKEND in importer local; do
-<<<<<<< HEAD
-
-# First, verify that a normal operation is fine.
-
-rm -f "$TEST_DIR/lightning-checkpoint-engines.log"
-rm -f "/tmp/tidb_lightning_checkpoint.pb"
-run_sql 'DROP DATABASE IF EXISTS cpeng;'
-export GO_FAILPOINTS=""
-
-do_run_lightning $BACKEND config
-
-# Check that we have indeed opened 6 engines (index + data engine)
-DATA_ENGINE_COUNT=4
-INDEX_ENGINE_COUNT=2
-ENGINE_COUNT=6
-OPEN_ENGINES_COUNT=$(grep 'open engine' "$TEST_DIR/lightning-checkpoint-engines.log" | wc -l)
-echo "Number of open engines: $OPEN_ENGINES_COUNT"
-[ "$OPEN_ENGINES_COUNT" -eq $ENGINE_COUNT ]
-
-# Check that everything is correctly imported
-run_sql 'SELECT count(*), sum(c) FROM cpeng.a'
-check_contains 'count(*): 4'
-check_contains 'sum(c): 10'
-
-run_sql 'SELECT count(*), sum(c) FROM cpeng.b'
-check_contains 'count(*): 4'
-check_contains 'sum(c): 46'
-
-# Now, verify it works with checkpoints as well.
-
-run_sql 'DROP DATABASE cpeng;'
-rm -f "/tmp/tidb_lightning_checkpoint.pb"
-
-# Data engine part
-export GO_FAILPOINTS='github.com/pingcap/tidb-lightning/lightning/restore/SlowDownImport=sleep(500);github.com/pingcap/tidb-lightning/lightning/restore/FailIfStatusBecomes=return(120);github.com/pingcap/tidb-lightning/lightning/restore/FailIfIndexEngineImported=return(140)'
-set +e
-for i in $(seq "$ENGINE_COUNT"); do
-    echo "******** Importing Table Now (step $i/$ENGINE_COUNT) ********"
-    do_run_lightning $BACKEND config 2> /dev/null
-    [ $? -ne 0 ] || exit 1
-done
-set -e
-
-echo "******** Verify checkpoint no-op ********"
-do_run_lightning $BACKEND config
-
-run_sql 'SELECT count(*), sum(c) FROM cpeng.a'
-check_contains 'count(*): 4'
-check_contains 'sum(c): 10'
-
-run_sql 'SELECT count(*), sum(c) FROM cpeng.b'
-check_contains 'count(*): 4'
-check_contains 'sum(c): 46'
-
-# Now, try again with MySQL checkpoints
-
-run_sql 'DROP DATABASE cpeng;'
-run_sql 'DROP DATABASE IF EXISTS tidb_lightning_checkpoint;'
-
-set +e
-for i in $(seq "$ENGINE_COUNT"); do
-    echo "******** Importing Table Now (step $i/$ENGINE_COUNT) ********"
-    do_run_lightning $BACKEND mysql 2> /dev/null
-    [ $? -ne 0 ] || exit 1
-done
-set -e
-
-echo "******** Verify checkpoint no-op ********"
-do_run_lightning $BACKEND mysql
-
-run_sql 'SELECT count(*), sum(c) FROM cpeng.a'
-check_contains 'count(*): 4'
-check_contains 'sum(c): 10'
-
-run_sql 'SELECT count(*), sum(c) FROM cpeng.b'
-check_contains 'count(*): 4'
-check_contains 'sum(c): 46'
-
-=======
   if [ "$BACKEND" = 'local' ]; then
     check_cluster_version 4 0 0 'local backend' || continue
   fi
@@ -177,5 +98,4 @@
   run_sql 'SELECT count(*), sum(c) FROM cpeng.b'
   check_contains 'count(*): 4'
   check_contains 'sum(c): 46'
->>>>>>> 4af19d5d
 done