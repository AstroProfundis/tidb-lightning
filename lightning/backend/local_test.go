package backend

import (
	"bytes"
<<<<<<< HEAD
	"time"

	"github.com/google/btree"
=======
	"encoding/binary"
	"math"
	"math/rand"
	"path/filepath"

	"github.com/cockroachdb/pebble"
>>>>>>> 963829fd
	. "github.com/pingcap/check"
	"github.com/pingcap/tidb/util/hack"
)

type localSuite struct{}

var _ = Suite(&localSuite{})

func (s *localSuite) TestNextKey(c *C) {
	c.Assert(nextKey([]byte{}), DeepEquals, []byte{})

	cases := [][]byte{
		{0},
		{255},
		{1, 255},
	}
	for _, b := range cases {
		next := nextKey(b)
		c.Assert(next, DeepEquals, append(b, 0))
	}

	// in the old logic, this should return []byte{} which is not the actually smallest eky
	next := nextKey([]byte{1, 255})
	c.Assert(bytes.Compare(next, []byte{2}), Equals, -1)

	// another test case, nextkey()'s return should be smaller than key with a prefix of the origin key
	next = nextKey([]byte{1, 255})
	c.Assert(bytes.Compare(next, []byte{1, 255, 0, 1, 2}), Equals, -1)
}

<<<<<<< HEAD
func checkTreeNodes(c *C, rt *rangeLockTree, ranges []Range) {
	idx := 0
	rt.BTree.Ascend(func(i btree.Item) bool {
		n := i.(*LockedRange)
		c.Assert(n.Range, DeepEquals, ranges[idx])
		idx++
		return true
	})
	c.Assert(idx, Equals, len(ranges))
}

func (s *localSuite) TestRangeTree(c *C) {
	rt := &rangeLockTree{BTree: btree.New(2)}

	finishChan := make(chan struct{})
	asyncPut := func(r Range) {
		go func(r Range) {
			rt.put(r)
			finishChan <- struct{}{}
		}(r)
	}

	checkNonFinish := func() {
		select {
		case <-finishChan:
			c.Fatal("")
		case <-time.After(10 * time.Millisecond):
		}
	}

	r1 := Range{start: []byte{0}, end: []byte{5}}
	rt.put(r1)
	checkTreeNodes(c, rt, []Range{r1})

	r2 := Range{start: []byte{10}, end: []byte{15}}
	rt.put(r2)
	checkTreeNodes(c, rt, []Range{r1, r2})

	// insert a range with overlap
	r3 := Range{start: []byte{3}, end: []byte{12}}
	asyncPut(r3)
	checkNonFinish()
	checkTreeNodes(c, rt, []Range{r1, r2})

	// add another no-overlap range, shouldn't be blocked
	r4 := Range{start: []byte{20}, end: []byte{25}}
	rt.put(r4)
	checkTreeNodes(c, rt, []Range{r1, r2, r4})

	r5 := Range{start: []byte{11}, end: []byte{20}}
	asyncPut(r5)
	checkNonFinish()
	checkTreeNodes(c, rt, []Range{r1, r2, r4})

	// remove r2, r5 should be inserted now
	rt.remove(r2)
	<-finishChan

	checkTreeNodes(c, rt, []Range{r1, r5, r4})
	rt.remove(r1)
	checkNonFinish()
	checkTreeNodes(c, rt, []Range{r5, r4})

	rt.remove(r4)
	checkNonFinish()
	checkTreeNodes(c, rt, []Range{r5})

	rt.remove(r5)
	<-finishChan
	checkTreeNodes(c, rt, []Range{r3})

	rt.remove(r3)
	checkTreeNodes(c, rt, []Range{})
=======
// The first half of this test is same as the test in tikv:
// https://github.com/tikv/tikv/blob/dbfe7730dd0fddb34cb8c3a7f8a079a1349d2d41/components/engine_rocks/src/properties.rs#L572
func (s *localSuite) TestRangeProperties(c *C) {
	type testCase struct {
		key   []byte
		vLen  int
		count int
	}
	cases := []testCase{
		// handle "a": size(size = 1, offset = 1),keys(1,1)
		{[]byte("a"), 0, 1},
		{[]byte("b"), defaultPropSizeIndexDistance / 8, 1},
		{[]byte("c"), defaultPropSizeIndexDistance / 4, 1},
		{[]byte("d"), defaultPropSizeIndexDistance / 2, 1},
		{[]byte("e"), defaultPropSizeIndexDistance / 8, 1},
		// handle "e": size(size = DISTANCE + 4, offset = DISTANCE + 5),keys(4,5)
		{[]byte("f"), defaultPropSizeIndexDistance / 4, 1},
		{[]byte("g"), defaultPropSizeIndexDistance / 2, 1},
		{[]byte("h"), defaultPropSizeIndexDistance / 8, 1},
		{[]byte("i"), defaultPropSizeIndexDistance / 4, 1},
		// handle "i": size(size = DISTANCE / 8 * 9 + 4, offset = DISTANCE / 8 * 17 + 9),keys(4,5)
		{[]byte("j"), defaultPropSizeIndexDistance / 2, 1},
		{[]byte("k"), defaultPropSizeIndexDistance / 2, 1},
		// handle "k": size(size = DISTANCE + 2, offset = DISTANCE / 8 * 25 + 11),keys(2,11)
		{[]byte("l"), 0, defaultPropKeysIndexDistance / 2},
		{[]byte("m"), 0, defaultPropKeysIndexDistance / 2},
		//handle "m": keys = DEFAULT_PROP_KEYS_INDEX_DISTANCE,offset = 11+DEFAULT_PROP_KEYS_INDEX_DISTANCE
		{[]byte("n"), 1, defaultPropKeysIndexDistance},
		//handle "n": keys = DEFAULT_PROP_KEYS_INDEX_DISTANCE, offset = 11+2*DEFAULT_PROP_KEYS_INDEX_DISTANCE
		{[]byte("o"), 1, 1},
		// handle　"o": keys = 1, offset = 12 + 2*DEFAULT_PROP_KEYS_INDEX_DISTANCE
	}

	collector := newRangePropertiesCollector()
	for _, p := range cases {
		v := make([]byte, p.vLen)
		for i := 0; i < p.count; i++ {
			_ = collector.Add(pebble.InternalKey{UserKey: p.key}, v)
		}
	}

	userProperties := make(map[string]string, 1)
	_ = collector.Finish(userProperties)

	props, err := decodeRangeProperties(hack.Slice(userProperties[propRangeIndex]))
	c.Assert(err, IsNil)

	// Smallest key in props.
	c.Assert(props[0].Key, DeepEquals, cases[0].key)
	// Largest key in props.
	c.Assert(props[len(props)-1].Key, DeepEquals, cases[len(cases)-1].key)
	c.Assert(len(props), Equals, 7)

	a := props.get([]byte("a"))
	c.Assert(a.Size, Equals, uint64(1))
	e := props.get([]byte("e"))
	c.Assert(e.Size, Equals, uint64(defaultPropSizeIndexDistance+5))
	i := props.get([]byte("i"))
	c.Assert(i.Size, Equals, uint64(defaultPropSizeIndexDistance/8*17+9))
	k := props.get([]byte("k"))
	c.Assert(k.Size, Equals, uint64(defaultPropSizeIndexDistance/8*25+11))
	m := props.get([]byte("m"))
	c.Assert(m.Keys, Equals, uint64(defaultPropKeysIndexDistance+11))
	n := props.get([]byte("n"))
	c.Assert(n.Keys, Equals, uint64(defaultPropKeysIndexDistance*2+11))
	o := props.get([]byte("o"))
	c.Assert(o.Keys, Equals, uint64(defaultPropKeysIndexDistance*2+12))

	props2 := rangeProperties([]rangeProperty{
		{[]byte("b"), rangeOffsets{defaultPropSizeIndexDistance + 10, defaultPropKeysIndexDistance / 2}},
		{[]byte("h"), rangeOffsets{defaultPropSizeIndexDistance * 3 / 2, defaultPropKeysIndexDistance * 3 / 2}},
		{[]byte("k"), rangeOffsets{defaultPropSizeIndexDistance * 3, defaultPropKeysIndexDistance * 7 / 4}},
		{[]byte("mm"), rangeOffsets{defaultPropSizeIndexDistance * 5, defaultPropKeysIndexDistance * 2}},
		{[]byte("q"), rangeOffsets{defaultPropSizeIndexDistance * 7, defaultPropKeysIndexDistance*9/4 + 10}},
		{[]byte("y"), rangeOffsets{defaultPropSizeIndexDistance*7 + 100, defaultPropKeysIndexDistance*9/4 + 1010}},
	})

	sizeProps := newSizeProperties()
	sizeProps.addAll(props)
	sizeProps.addAll(props2)

	res := []*rangeProperty{
		{[]byte("a"), rangeOffsets{1, 1}},
		{[]byte("b"), rangeOffsets{defaultPropSizeIndexDistance + 10, defaultPropKeysIndexDistance / 2}},
		{[]byte("e"), rangeOffsets{defaultPropSizeIndexDistance + 4, 4}},
		{[]byte("h"), rangeOffsets{defaultPropSizeIndexDistance/2 - 10, defaultPropKeysIndexDistance}},
		{[]byte("i"), rangeOffsets{defaultPropSizeIndexDistance*9/8 + 4, 4}},
		{[]byte("k"), rangeOffsets{defaultPropSizeIndexDistance*5/2 + 2, defaultPropKeysIndexDistance/4 + 2}},
		{[]byte("m"), rangeOffsets{defaultPropKeysIndexDistance, defaultPropKeysIndexDistance}},
		{[]byte("mm"), rangeOffsets{defaultPropSizeIndexDistance * 2, defaultPropKeysIndexDistance / 4}},
		{[]byte("n"), rangeOffsets{defaultPropKeysIndexDistance * 2, defaultPropKeysIndexDistance}},
		{[]byte("o"), rangeOffsets{2, 1}},
		{[]byte("q"), rangeOffsets{defaultPropSizeIndexDistance * 2, defaultPropKeysIndexDistance/4 + 10}},
		{[]byte("y"), rangeOffsets{100, 1000}},
	}

	c.Assert(sizeProps.indexHandles.Len(), Equals, 12)
	idx := 0
	sizeProps.iter(func(p *rangeProperty) bool {
		c.Assert(p, DeepEquals, res[idx])
		idx++
		return true
	})

	fullRange := Range{start: []byte("a"), end: []byte("z")}
	ranges := splitRangeBySizeProps(fullRange, sizeProps, 2*defaultPropSizeIndexDistance, defaultPropKeysIndexDistance*5/2)

	c.Assert(ranges, DeepEquals, []Range{
		{start: []byte("a"), end: []byte("e")},
		{start: []byte("e"), end: []byte("k")},
		{start: []byte("k"), end: []byte("mm")},
		{start: []byte("mm"), end: []byte("q")},
		{start: []byte("q"), end: []byte("z")},
	})

	ranges = splitRangeBySizeProps(fullRange, sizeProps, 2*defaultPropSizeIndexDistance, defaultPropKeysIndexDistance)
	c.Assert(ranges, DeepEquals, []Range{
		{start: []byte("a"), end: []byte("e")},
		{start: []byte("e"), end: []byte("h")},
		{start: []byte("h"), end: []byte("k")},
		{start: []byte("k"), end: []byte("m")},
		{start: []byte("m"), end: []byte("mm")},
		{start: []byte("mm"), end: []byte("n")},
		{start: []byte("n"), end: []byte("q")},
		{start: []byte("q"), end: []byte("z")},
	})
}

func (s *localSuite) TestRangePropertiesWithPebble(c *C) {
	dir := c.MkDir()

	sizeDistance := uint64(500)
	keysDistance := uint64(20)
	opt := &pebble.Options{
		MemTableSize:             LocalMemoryTableSize,
		MaxConcurrentCompactions: 16,
		L0CompactionThreshold:    math.MaxInt32, // set to max try to disable compaction
		L0StopWritesThreshold:    math.MaxInt32, // set to max try to disable compaction
		MaxOpenFiles:             10000,
		DisableWAL:               true,
		ReadOnly:                 false,
		TablePropertyCollectors: []func() pebble.TablePropertyCollector{
			func() pebble.TablePropertyCollector {
				return &RangePropertiesCollector{
					props:               make([]rangeProperty, 0, 1024),
					propSizeIdxDistance: sizeDistance,
					propKeysIdxDistance: keysDistance,
				}
			},
		},
	}
	db, err := pebble.Open(filepath.Join(dir, "test"), opt)
	c.Assert(err, IsNil)
	defer db.Close()

	// local collector
	collector := &RangePropertiesCollector{
		props:               make([]rangeProperty, 0, 1024),
		propSizeIdxDistance: sizeDistance,
		propKeysIdxDistance: keysDistance,
	}
	writeOpt := &pebble.WriteOptions{Sync: false}
	value := make([]byte, 100)
	for i := 0; i < 10; i++ {
		wb := db.NewBatch()
		for j := 0; j < 100; j++ {
			key := make([]byte, 8)
			valueLen := rand.Intn(50)
			binary.BigEndian.PutUint64(key, uint64(i*100+j))
			err = wb.Set(key, value[:valueLen], writeOpt)
			c.Assert(err, IsNil)
			err = collector.Add(pebble.InternalKey{UserKey: key}, value[:valueLen])
			c.Assert(err, IsNil)
		}
		c.Assert(wb.Commit(writeOpt), IsNil)
	}
	// flush one sst
	c.Assert(db.Flush(), IsNil)

	props := make(map[string]string, 1)
	c.Assert(collector.Finish(props), IsNil)

	sstMetas, err := db.SSTables(pebble.WithProperties())
	c.Assert(err, IsNil)
	for i, level := range sstMetas {
		if i == 0 {
			c.Assert(len(level), Equals, 1)
		} else {
			c.Assert(len(level), Equals, 0)
		}
	}

	c.Assert(sstMetas[0][0].Properties.UserProperties, DeepEquals, props)
>>>>>>> 963829fd
}<|MERGE_RESOLUTION|>--- conflicted
+++ resolved
@@ -2,18 +2,14 @@
 
 import (
 	"bytes"
-<<<<<<< HEAD
-	"time"
-
-	"github.com/google/btree"
-=======
 	"encoding/binary"
 	"math"
 	"math/rand"
 	"path/filepath"
+	"time"
 
 	"github.com/cockroachdb/pebble"
->>>>>>> 963829fd
+	"github.com/google/btree"
 	. "github.com/pingcap/check"
 	"github.com/pingcap/tidb/util/hack"
 )
@@ -44,7 +40,6 @@
 	c.Assert(bytes.Compare(next, []byte{1, 255, 0, 1, 2}), Equals, -1)
 }
 
-<<<<<<< HEAD
 func checkTreeNodes(c *C, rt *rangeLockTree, ranges []Range) {
 	idx := 0
 	rt.BTree.Ascend(func(i btree.Item) bool {
@@ -118,7 +113,8 @@
 
 	rt.remove(r3)
 	checkTreeNodes(c, rt, []Range{})
-=======
+}
+
 // The first half of this test is same as the test in tikv:
 // https://github.com/tikv/tikv/blob/dbfe7730dd0fddb34cb8c3a7f8a079a1349d2d41/components/engine_rocks/src/properties.rs#L572
 func (s *localSuite) TestRangeProperties(c *C) {
@@ -312,5 +308,4 @@
 	}
 
 	c.Assert(sstMetas[0][0].Properties.UserProperties, DeepEquals, props)
->>>>>>> 963829fd
 }