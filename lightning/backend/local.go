--- conflicted
+++ resolved
@@ -32,10 +32,7 @@
 	"github.com/cockroachdb/pebble"
 	"github.com/coreos/go-semver/semver"
 	"github.com/google/btree"
-<<<<<<< HEAD
-=======
 	"github.com/google/uuid"
->>>>>>> 963829fd
 	split "github.com/pingcap/br/pkg/restore"
 	"github.com/pingcap/errors"
 	"github.com/pingcap/failpoint"
@@ -1119,25 +1116,18 @@
 	}
 
 	// split sorted file into range by 96MB size per file
-<<<<<<< HEAD
-	ranges, err := local.readAndSplitIntoRange(lf, engineUUID)
-=======
 	ranges, err := local.readAndSplitIntoRange(lf)
->>>>>>> 963829fd
 	if err != nil {
 		return err
 	}
 	remains := &syncdRanges{}
 
 	for {
-<<<<<<< HEAD
 		// local the range to avoid race condition
 		rg := Range{start: ranges[0].start, end: ranges[len(ranges)-1].end}
 		local.runningRanges.put(rg)
-=======
 		log.L().Info("start import engine", zap.Stringer("uuid", engineUUID),
 			zap.Int("ranges", len(ranges)))
->>>>>>> 963829fd
 
 		// split region by given ranges
 		for i := 0; i < maxRetryTimes; i++ {
@@ -1147,22 +1137,14 @@
 			}
 		}
 		if err != nil {
-<<<<<<< HEAD
-			log.L().Error("split & scatter ranges failed", log.ShortError(err))
 			local.runningRanges.remove(rg)
-=======
 			log.L().Error("split & scatter ranges failed", zap.Stringer("uuid", engineUUID), log.ShortError(err))
->>>>>>> 963829fd
 			return err
 		}
 
 		// start to write to kv and ingest
-<<<<<<< HEAD
-		err = local.WriteAndIngestByRanges(ctx, engineFile.(*LocalFile), ranges, remains)
+		err = local.writeAndIngestByRanges(ctx, engineFile.(*LocalFile), ranges, remains)
 		local.runningRanges.remove(rg)
-=======
-		err = local.writeAndIngestByRanges(ctx, engineFile.(*LocalFile), ranges, remains)
->>>>>>> 963829fd
 		if err != nil {
 			log.L().Error("write and ingest engine failed", log.ShortError(err))
 			return err
@@ -1502,11 +1484,28 @@
 		item.Keys += o.Keys
 		item.Size += o.Size
 	}
-<<<<<<< HEAD
-	log.L().Info("split value with sample", zap.Int64("count", count),
-		zap.Int("ranges", len(res)), zap.Int("samples", len(sampleValues)),
-		zap.Int64("engine_kv", l.Length))
-	return res
+}
+
+func (s *sizeProperties) addAll(props rangeProperties) {
+	prevRange := rangeOffsets{}
+	for _, r := range props {
+		s.add(&rangeProperty{
+			Key:          r.Key,
+			rangeOffsets: rangeOffsets{Keys: r.Keys - prevRange.Keys, Size: r.Size - prevRange.Size},
+		})
+		prevRange = r.rangeOffsets
+	}
+	if len(props) > 0 {
+		s.totalSize = props[len(props)-1].Size
+	}
+}
+
+// iter the tree until f return false
+func (s *sizeProperties) iter(f func(p *rangeProperty) bool) {
+	s.indexHandles.Ascend(func(i btree.Item) bool {
+		prop := i.(*rangeProperty)
+		return f(prop)
+	})
 }
 
 type LockedRange struct {
@@ -1579,28 +1578,4 @@
 	node := t.Delete(lr).(*LockedRange)
 	node.Unlock()
 	t.Unlock()
-=======
-}
-
-func (s *sizeProperties) addAll(props rangeProperties) {
-	prevRange := rangeOffsets{}
-	for _, r := range props {
-		s.add(&rangeProperty{
-			Key:          r.Key,
-			rangeOffsets: rangeOffsets{Keys: r.Keys - prevRange.Keys, Size: r.Size - prevRange.Size},
-		})
-		prevRange = r.rangeOffsets
-	}
-	if len(props) > 0 {
-		s.totalSize = props[len(props)-1].Size
-	}
-}
-
-// iter the tree until f return false
-func (s *sizeProperties) iter(f func(p *rangeProperty) bool) {
-	s.indexHandles.Ascend(func(i btree.Item) bool {
-		prop := i.(*rangeProperty)
-		return f(prop)
-	})
->>>>>>> 963829fd
 }